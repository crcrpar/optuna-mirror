--- conflicted
+++ resolved
@@ -3,30 +3,6 @@
 from typing import Any
 from typing import TYPE_CHECKING  # NOQA
 
-<<<<<<< HEAD
-from optuna import distributions  # NOQA
-from optuna import exceptions  # NOQA
-from optuna import importance  # NOQA
-from optuna import integration  # NOQA
-from optuna import logging  # NOQA
-from optuna import multi_objective  # NOQA
-from optuna import pruners  # NOQA
-from optuna import samplers  # NOQA
-from optuna import storages  # NOQA
-from optuna import study  # NOQA
-from optuna import trial  # NOQA
-from optuna import version  # NOQA
-from optuna import visualization  # NOQA
-from optuna.exceptions import TrialPruned  # NOQA
-from optuna.study import create_study  # NOQA
-from optuna.study import delete_study  # NOQA
-from optuna.study import get_all_study_summaries  # NOQA
-from optuna.study import load_study  # NOQA
-from optuna.study import Study  # NOQA
-from optuna.trial import create_trial  # NOQA
-from optuna.trial import Trial  # NOQA
-from optuna.version import __version__  # NOQA
-=======
 from optuna import distributions
 from optuna import exceptions
 from optuna import importance
@@ -48,7 +24,6 @@
 from optuna.study import Study
 from optuna.trial import create_trial
 from optuna.trial import Trial
-from optuna.type_checking import TYPE_CHECKING
 from optuna.version import __version__
 
 
@@ -77,7 +52,6 @@
     "version",
     "visualization",
 ]
->>>>>>> af7f1576
 
 
 class _LazyImport(types.ModuleType):
