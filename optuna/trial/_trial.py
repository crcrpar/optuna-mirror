--- conflicted
+++ resolved
@@ -758,32 +758,6 @@
         return self.storage.get_trial_number_from_id(self._trial_id)
 
     @property
-<<<<<<< HEAD
-=======
-    def trial_id(self):
-        # type: () -> int
-        """Return trial ID.
-
-        Note that the use of this is deprecated.
-        Please use :attr:`~optuna.trial.Trial.number` instead.
-
-        Returns:
-            A trial ID.
-        """
-
-        warnings.warn(
-            "The use of `Trial.trial_id` is deprecated. Please use `Trial.number` instead.",
-            DeprecationWarning,
-        )
-
-        _logger.warning(
-            "The use of `Trial.trial_id` is deprecated. Please use `Trial.number` instead."
-        )
-
-        return self._trial_id
-
-    @property
->>>>>>> 6305cb6b
     def params(self):
         # type: () -> Dict[str, Any]
         """Return parameters to be optimized.
@@ -835,27 +809,4 @@
         Returns:
             Datetime where the :class:`~optuna.trial.Trial` started.
         """
-<<<<<<< HEAD
-        return self.storage.get_trial(self._trial_id).datetime_start
-=======
-        return self.storage.get_trial(self._trial_id).datetime_start
-
-    @property
-    def study_id(self):
-        # type: () -> int
-        """Return the study ID.
-
-        .. deprecated:: 0.20.0
-            The direct use of this attribute is deprecated and it is recommended that you use
-            :attr:`~optuna.trial.Trial.study` instead.
-
-        Returns:
-            The study ID.
-        """
-
-        message = "The use of `Trial.study_id` is deprecated. Please use `Trial.study` instead."
-        warnings.warn(message, DeprecationWarning)
-        _logger.warning(message)
-
-        return self.study._study_id
->>>>>>> 6305cb6b
+        return self.storage.get_trial(self._trial_id).datetime_start