from contextlib import contextmanager
import copy
from datetime import datetime
import json
import logging
import os
from typing import Any
from typing import Dict
from typing import Generator
from typing import List
from typing import Optional
from typing import Sequence
from typing import Set
from typing import Tuple
import uuid
import weakref

import alembic.command
import alembic.config
import alembic.migration
import alembic.script
from sqlalchemy import orm
from sqlalchemy.engine import create_engine
from sqlalchemy.engine import Engine  # NOQA
from sqlalchemy.exc import IntegrityError
from sqlalchemy.exc import OperationalError
from sqlalchemy.exc import SQLAlchemyError
from sqlalchemy.sql import functions

import optuna
from optuna import distributions
from optuna import version
from optuna._study_direction import StudyDirection
from optuna._study_summary import StudySummary
from optuna.storages._base import BaseStorage
from optuna.storages._base import DEFAULT_STUDY_NAME_PREFIX
from optuna.storages._rdb import models
from optuna.trial import FrozenTrial
from optuna.trial import TrialState


_logger = optuna.logging.get_logger(__name__)


@contextmanager
def _create_scoped_session(
    scoped_session: orm.scoped_session,
    ignore_integrity_error: bool = False,
) -> Generator[orm.Session, None, None]:
    session = scoped_session()
    try:
        yield session
        session.commit()
    except IntegrityError as e:
        session.rollback()
        if ignore_integrity_error:
            _logger.debug(
                "Ignoring {}. This happens due to a timing issue among threads/processes/nodes. "
                "Another one might have committed a record with the same key(s).".format(repr(e))
            )
        else:
            raise
    except SQLAlchemyError as e:
        session.rollback()
        message = (
            "An exception is raised during the commit. "
            "This typically happens due to invalid data in the commit, "
            "e.g. exceeding max length. "
        )
        raise optuna.exceptions.StorageInternalError(message) from e
    except Exception:
        session.rollback()
        raise


class RDBStorage(BaseStorage):
    """Storage class for RDB backend.

    Note that library users can instantiate this class, but the attributes
    provided by this class are not supposed to be directly accessed by them.

    Example:

        Create an :class:`~optuna.storages.RDBStorage` instance with customized
        ``pool_size`` and ``timeout`` settings.

        .. testcode::

            import optuna


            def objective(trial):
                x = trial.suggest_uniform("x", -100, 100)
                return x ** 2


            storage = optuna.storages.RDBStorage(
                url="sqlite:///:memory:",
                engine_kwargs={"pool_size": 20, "connect_args": {"timeout": 10}},
            )

            study = optuna.create_study(storage=storage)
            study.optimize(objective, n_trials=10)

    Args:
        url: URL of the storage.
        engine_kwargs:
            A dictionary of keyword arguments that is passed to
            `sqlalchemy.engine.create_engine`_ function.
        skip_compatibility_check:
            Flag to skip schema compatibility check if set to True.

    .. _sqlalchemy.engine.create_engine:
        https://docs.sqlalchemy.org/en/latest/core/engines.html#sqlalchemy.create_engine

    .. note::
        If you use MySQL, `pool_pre_ping`_ will be set to :obj:`True` by default to prevent
        connection timeout. You can turn it off with ``engine_kwargs['pool_pre_ping']=False``, but
        it is recommended to keep the setting if execution time of your objective function is
        longer than the `wait_timeout` of your MySQL configuration.

    .. _pool_pre_ping:
        https://docs.sqlalchemy.org/en/13/core/engines.html#sqlalchemy.create_engine.params.
        pool_pre_ping
    """

    def __init__(
        self,
        url: str,
        engine_kwargs: Optional[Dict[str, Any]] = None,
        skip_compatibility_check: bool = False,
    ) -> None:

        self.engine_kwargs = engine_kwargs or {}
        self.url = self._fill_storage_url_template(url)
        self.skip_compatibility_check = skip_compatibility_check

        self._set_default_engine_kwargs_for_mysql(url, self.engine_kwargs)

        try:
            self.engine = create_engine(self.url, **self.engine_kwargs)
        except ImportError as e:
            raise ImportError(
                "Failed to import DB access module for the specified storage URL. "
                "Please install appropriate one."
            ) from e

        self.scoped_session = orm.scoped_session(orm.sessionmaker(bind=self.engine))
        models.BaseModel.metadata.create_all(self.engine)

        self._version_manager = _VersionManager(self.url, self.engine, self.scoped_session)
        if not skip_compatibility_check:
            self._version_manager.check_table_schema_compatibility()

        weakref.finalize(self, self._finalize)

    def __getstate__(self) -> Dict[Any, Any]:

        state = self.__dict__.copy()
        del state["scoped_session"]
        del state["engine"]
        del state["_version_manager"]
        return state

    def __setstate__(self, state: Dict[Any, Any]) -> None:

        self.__dict__.update(state)
        try:
            self.engine = create_engine(self.url, **self.engine_kwargs)
        except ImportError as e:
            raise ImportError(
                "Failed to import DB access module for the specified storage URL. "
                "Please install appropriate one."
            ) from e

        self.scoped_session = orm.scoped_session(orm.sessionmaker(bind=self.engine))
        models.BaseModel.metadata.create_all(self.engine)
        self._version_manager = _VersionManager(self.url, self.engine, self.scoped_session)
        if not self.skip_compatibility_check:
            self._version_manager.check_table_schema_compatibility()

    def create_new_study(self, study_name: Optional[str] = None) -> int:

        try:
            with _create_scoped_session(self.scoped_session) as session:
                if study_name is None:
                    study_name = self._create_unique_study_name(session)

                direction = models.StudyDirectionModel(
                    direction=StudyDirection.NOT_SET, objective=0
                )
                study = models.StudyModel(study_name=study_name, directions=[direction])
                session.add(study)
        except IntegrityError:
            raise optuna.exceptions.DuplicatedStudyError(
                "Another study with name '{}' already exists. "
                "Please specify a different name, or reuse the existing one "
                "by setting `load_if_exists` (for Python API) or "
                "`--skip-if-exists` flag (for CLI).".format(study_name)
            )

        _logger.info("A new study created in RDB with name: {}".format(study.study_name))

        return study.study_id

    def delete_study(self, study_id: int) -> None:

        with _create_scoped_session(self.scoped_session, True) as session:
            study = models.StudyModel.find_or_raise_by_id(study_id, session)
            session.delete(study)

    @staticmethod
    def _create_unique_study_name(session: orm.Session) -> str:

        while True:
            study_uuid = str(uuid.uuid4())
            study_name = DEFAULT_STUDY_NAME_PREFIX + study_uuid
            study = models.StudyModel.find_by_name(study_name, session)
            if study is None:
                break

        return study_name

    # TODO(sano): Prevent simultaneously setting different direction in distributed environments.
    def set_study_directions(self, study_id: int, directions: Sequence[StudyDirection]) -> None:

        with _create_scoped_session(self.scoped_session) as session:
            study = models.StudyModel.find_or_raise_by_id(study_id, session)
            directions = list(directions)
            current_directions = [
                d.direction for d in models.StudyDirectionModel.where_study(study, session)
            ]
            if (
                len(current_directions) > 0
                and current_directions[0] != StudyDirection.NOT_SET
                and current_directions != directions
            ):
                raise ValueError(
                    "Cannot overwrite study direction from {} to {}.".format(
                        current_directions, directions
                    )
                )

<<<<<<< HEAD
            for objective, d in enumerate(directions):
                direction_model = models.StudyDirectionModel.find_by_study_and_objective(
                    study, objective, session
                )
                if direction_model is None:
                    direction_model = models.StudyDirectionModel(
                        study_id=study_id, objective=objective, direction=d
                    )
                    session.add(direction_model)
                else:
                    direction_model.direction = d
=======
            current_direction_model.direction = direction
>>>>>>> 558c9478

    def set_study_user_attr(self, study_id: int, key: str, value: Any) -> None:

        with _create_scoped_session(self.scoped_session, True) as session:
            study = models.StudyModel.find_or_raise_by_id(study_id, session)
            attribute = models.StudyUserAttributeModel.find_by_study_and_key(study, key, session)
            if attribute is None:
                attribute = models.StudyUserAttributeModel(
                    study_id=study_id, key=key, value_json=json.dumps(value)
                )
                session.add(attribute)
            else:
                attribute.value_json = json.dumps(value)

    def set_study_system_attr(self, study_id: int, key: str, value: Any) -> None:

        with _create_scoped_session(self.scoped_session, True) as session:
            study = models.StudyModel.find_or_raise_by_id(study_id, session)
            attribute = models.StudySystemAttributeModel.find_by_study_and_key(study, key, session)
            if attribute is None:
                attribute = models.StudySystemAttributeModel(
                    study_id=study_id, key=key, value_json=json.dumps(value)
                )
                session.add(attribute)
            else:
                attribute.value_json = json.dumps(value)

    def get_study_id_from_name(self, study_name: str) -> int:

        with _create_scoped_session(self.scoped_session) as session:
            study = models.StudyModel.find_or_raise_by_name(study_name, session)

        return study.study_id

    def get_study_id_from_trial_id(self, trial_id: int) -> int:

        with _create_scoped_session(self.scoped_session) as session:
            trial = models.TrialModel.find_or_raise_by_id(trial_id, session)

        return trial.study_id

    def get_study_name_from_id(self, study_id: int) -> str:

        with _create_scoped_session(self.scoped_session) as session:
            study = models.StudyModel.find_or_raise_by_id(study_id, session)

        return study.study_name

    def get_study_directions(self, study_id: int) -> Sequence[StudyDirection]:

        with _create_scoped_session(self.scoped_session) as session:
            study = models.StudyModel.find_or_raise_by_id(study_id, session)
            directions = tuple(
                [d.direction for d in models.StudyDirectionModel.where_study(study, session)]
            )

        return directions

    def get_study_user_attrs(self, study_id: int) -> Dict[str, Any]:

        with _create_scoped_session(self.scoped_session) as session:
            # Ensure that that study exists.
            models.StudyModel.find_or_raise_by_id(study_id, session)
            attributes = models.StudyUserAttributeModel.where_study_id(study_id, session)
            user_attrs = {attr.key: json.loads(attr.value_json) for attr in attributes}

        return user_attrs

    def get_study_system_attrs(self, study_id: int) -> Dict[str, Any]:

        with _create_scoped_session(self.scoped_session) as session:
            # Ensure that that study exists.
            models.StudyModel.find_or_raise_by_id(study_id, session)
            attributes = models.StudySystemAttributeModel.where_study_id(study_id, session)
            system_attrs = {attr.key: json.loads(attr.value_json) for attr in attributes}

        return system_attrs

    def get_trial_user_attrs(self, trial_id: int) -> Dict[str, Any]:

        with _create_scoped_session(self.scoped_session) as session:
            # Ensure trial exists.
            models.TrialModel.find_or_raise_by_id(trial_id, session)

            attributes = models.TrialUserAttributeModel.where_trial_id(trial_id, session)
            user_attrs = {attr.key: json.loads(attr.value_json) for attr in attributes}

        return user_attrs

    def get_trial_system_attrs(self, trial_id: int) -> Dict[str, Any]:

        with _create_scoped_session(self.scoped_session) as session:
            # Ensure trial exists.
            models.TrialModel.find_or_raise_by_id(trial_id, session)

            attributes = models.TrialSystemAttributeModel.where_trial_id(trial_id, session)
            system_attrs = {attr.key: json.loads(attr.value_json) for attr in attributes}

        return system_attrs

    def get_all_study_summaries(self) -> List[StudySummary]:

        with _create_scoped_session(self.scoped_session) as session:
            summarized_trial = (
                session.query(
                    models.TrialModel.study_id,
                    functions.min(models.TrialModel.datetime_start).label("datetime_start"),
                    functions.count(models.TrialModel.trial_id).label("n_trial"),
                )
                .group_by(models.TrialModel.study_id)
                .with_labels()
                .subquery()
            )
            study_summary_stmt = session.query(
                models.StudyModel.study_id,
                models.StudyModel.study_name,
                summarized_trial.c.datetime_start,
                functions.coalesce(summarized_trial.c.n_trial, 0).label("n_trial"),
            ).select_from(orm.outerjoin(models.StudyModel, summarized_trial))

            study_summary = study_summary_stmt.all()
            study_summaries = []
            for study in study_summary:
                direction_model = models.StudyDirectionModel.find_by_study_and_objective(
                    study, 0, session
                )
                assert direction_model
                directions = [direction_model.direction]
                best_trial: Optional[models.TrialModel] = None
                try:
                    if len(directions) > 1:
                        raise ValueError
                    elif directions[0] == StudyDirection.MAXIMIZE:
                        best_trial = models.TrialModel.find_max_value_trial(
                            study.study_id, 0, session
                        )
                    else:
                        best_trial = models.TrialModel.find_min_value_trial(
                            study.study_id, 0, session
                        )
                except ValueError:
                    best_trial_frozen: Optional[FrozenTrial] = None
                if best_trial:
                    value = models.TrialValueModel.find_by_trial_and_objective(
                        best_trial, 0, session
                    )
                    assert value
                    params = (
                        session.query(
                            models.TrialParamModel.param_name,
                            models.TrialParamModel.param_value,
                            models.TrialParamModel.distribution_json,
                        )
                        .filter(models.TrialParamModel.trial_id == best_trial.trial_id)
                        .all()
                    )
                    param_dict = {}
                    param_distributions = {}
                    for param in params:
                        distribution = distributions.json_to_distribution(param.distribution_json)
                        param_dict[param.param_name] = distribution.to_external_repr(
                            param.param_value
                        )
                        param_distributions[param.param_name] = distribution
                    user_attrs = session.query(models.TrialUserAttributeModel).filter(
                        models.TrialUserAttributeModel.trial_id == best_trial.trial_id
                    )
                    system_attrs = session.query(models.TrialSystemAttributeModel).filter(
                        models.TrialSystemAttributeModel.trial_id == best_trial.trial_id
                    )
                    intermediate = models.TrialIntermediateValueModel.where_trial_id(
                        best_trial.trial_id, session
                    )
                    best_trial_frozen = FrozenTrial(
                        best_trial.number,
                        TrialState.COMPLETE,
                        value.value,
                        best_trial.datetime_start,
                        best_trial.datetime_complete,
                        param_dict,
                        param_distributions,
                        {i.key: json.loads(i.value_json) for i in user_attrs},
                        {i.key: json.loads(i.value_json) for i in system_attrs},
                        {value.step: value.intermediate_value for value in intermediate},
                        best_trial.trial_id,
                    )
                user_attrs = session.query(models.StudyUserAttributeModel).filter(
                    models.StudyUserAttributeModel.study_id == study.study_id
                )
                system_attrs = session.query(models.StudySystemAttributeModel).filter(
                    models.StudySystemAttributeModel.study_id == study.study_id
                )
                study_summaries.append(
                    StudySummary(
                        study_name=study.study_name,
                        direction=directions[0],
                        best_trial=best_trial_frozen,
                        user_attrs={i.key: json.loads(i.value_json) for i in user_attrs},
                        system_attrs={i.key: json.loads(i.value_json) for i in system_attrs},
                        n_trials=study.n_trial,
                        datetime_start=study.datetime_start,
                        study_id=study.study_id,
                    )
                )

        return study_summaries

    def create_new_trial(self, study_id: int, template_trial: Optional[FrozenTrial] = None) -> int:

        return self._create_new_trial(study_id, template_trial)._trial_id

    def _create_new_trial(
        self, study_id: int, template_trial: Optional[FrozenTrial] = None
    ) -> FrozenTrial:
        """Create a new trial and returns its trial_id and a :class:`~optuna.trial.FrozenTrial`.

        Args:
            study_id:
                Study id.
            template_trial:
                A :class:`~optuna.trial.FrozenTrial` with default values for trial attributes.

        Returns:
            A :class:`~optuna.trial.FrozenTrial` instance.

        """

        # Retry a couple of times. Deadlocks may occur in distributed environments.
        n_retries = 0
        while True:
            try:
                with _create_scoped_session(self.scoped_session) as session:
                    # Ensure that that study exists.
                    #
                    # Locking within a study is necessary since the creation of a trial is not an
                    # atomic operation. More precisely, the trial number computed in
                    # `_get_prepared_new_trial` is prone to race conditions without this lock.
                    models.StudyModel.find_or_raise_by_id(study_id, session, for_update=True)

                    trial = self._get_prepared_new_trial(study_id, template_trial, session)
                break  # Successfully created trial.
            except OperationalError:
                if n_retries > 2:
                    raise

            n_retries += 1

        if template_trial:
            frozen = copy.deepcopy(template_trial)
            frozen.number = trial.number
            frozen.datetime_start = trial.datetime_start
            frozen._trial_id = trial.trial_id
        else:
            frozen = FrozenTrial(
                number=trial.number,
                state=trial.state,
                value=None,
                values=None,
                datetime_start=trial.datetime_start,
                datetime_complete=None,
                params={},
                distributions={},
                user_attrs={},
                system_attrs={},
                intermediate_values={},
                trial_id=trial.trial_id,
            )

        return frozen

    def _get_prepared_new_trial(
        self, study_id: int, template_trial: Optional[FrozenTrial], session: orm.Session
    ) -> models.TrialModel:
        if template_trial is None:
            trial = models.TrialModel(study_id=study_id, number=None, state=TrialState.RUNNING)
        else:
            # Because only `RUNNING` trials can be updated,
            # we temporarily set the state of the new trial to `RUNNING`.
            # After all fields of the trial have been updated,
            # the state is set to `template_trial.state`.
            temp_state = TrialState.RUNNING

            trial = models.TrialModel(
                study_id=study_id,
                number=None,
                state=temp_state,
                datetime_start=template_trial.datetime_start,
                datetime_complete=template_trial.datetime_complete,
            )

        session.add(trial)

        # Flush the session cache to reflect the above addition operation to
        # the current RDB transaction.
        #
        # Without flushing, the following operations (e.g, `_set_trial_param_without_commit`)
        # will fail because the target trial doesn't exist in the storage yet.
        session.flush()

        if template_trial is not None:
            if template_trial.values is not None and len(template_trial.values) > 1:
                for objective, value in enumerate(template_trial.values):
                    self._set_trial_value_without_commit(session, trial.trial_id, objective, value)
            elif template_trial.value is not None:
                self._set_trial_value_without_commit(
                    session, trial.trial_id, 0, template_trial.value
                )

            for param_name, param_value in template_trial.params.items():
                distribution = template_trial.distributions[param_name]
                param_value_in_internal_repr = distribution.to_internal_repr(param_value)
                self._set_trial_param_without_commit(
                    session, trial.trial_id, param_name, param_value_in_internal_repr, distribution
                )

            for key, value in template_trial.user_attrs.items():
                self._set_trial_user_attr_without_commit(session, trial.trial_id, key, value)

            for key, value in template_trial.system_attrs.items():
                self._set_trial_system_attr_without_commit(session, trial.trial_id, key, value)

            for step, intermediate_value in template_trial.intermediate_values.items():
                self._set_trial_intermediate_value_without_commit(
                    session, trial.trial_id, step, intermediate_value
                )

            trial.state = template_trial.state

        trial.number = trial.count_past_trials(session)
        session.add(trial)

        return trial

    def _update_trial(
        self,
        trial_id: int,
        state: Optional[TrialState] = None,
        values: Optional[Sequence[float]] = None,
        intermediate_values: Optional[Dict[int, float]] = None,
        params: Optional[Dict[str, Any]] = None,
        distributions_: Optional[Dict[str, distributions.BaseDistribution]] = None,
        user_attrs: Optional[Dict[str, Any]] = None,
        system_attrs: Optional[Dict[str, Any]] = None,
        datetime_complete: Optional[datetime] = None,
    ) -> bool:
        """Sync latest trial updates to a database.

        Args:
            trial_id:
                Trial id of the trial to update.
            state:
                New state. None when there are no changes.
            values:
                New value. None when there are no changes.
            intermediate_values:
                New intermediate values. None when there are no updates.
            params:
                New parameter dictionary. None when there are no updates.
            distributions_:
                New parameter distributions. None when there are no updates.
            user_attrs:
                New user_attr. None when there are no updates.
            system_attrs:
                New system_attr. None when there are no updates.
            datetime_complete:
                Completion time of the trial. Set if and only if this method
                change the state of trial into one of the finished states.

        Returns:
            True when success.

        """

        with _create_scoped_session(self.scoped_session) as session:
            trial_model = (
                session.query(models.TrialModel)
                .filter(models.TrialModel.trial_id == trial_id)
                .one_or_none()
            )
            if trial_model is None:
                raise KeyError(models.NOT_FOUND_MSG)
            if trial_model.state.is_finished():
                raise RuntimeError("Cannot change attributes of finished trial.")
            if (
                state
                and trial_model.state != state
                and state == TrialState.RUNNING
                and trial_model.state != TrialState.WAITING
            ):
                return False

            if state:
                trial_model.state = state

            if datetime_complete:
                trial_model.datetime_complete = datetime_complete

<<<<<<< HEAD
            if values is not None:
                trial_values = (
                    session.query(models.TrialValueModel)
                    .filter(models.TrialValueModel.trial_id == trial_id)
                    .all()
                )
                trial_values_dict = {v.objective: v for v in trial_values}
                for objective, v in enumerate(values):
                    if objective in trial_values_dict:
                        trial_values_dict[objective].value = v
                        session.add(trial_values_dict[objective])
                    else:
=======
            if value is not None:
                values = [value]
                trial_values = models.TrialValueModel.where_trial_id(trial_id, session)
                if len(trial_values) > 0:
                    for objective in range(len(values)):
                        trial_values[objective].value = values[objective]
                        session.add(trial_values[objective])
                else:
                    for objective in range(len(values)):
>>>>>>> 558c9478
                        trial_model.values.extend(
                            [models.TrialValueModel(objective=objective, value=values[objective])]
                        )

            if user_attrs:
                trial_user_attrs = (
                    session.query(models.TrialUserAttributeModel)
                    .filter(models.TrialUserAttributeModel.trial_id == trial_id)
                    .all()
                )
                trial_user_attrs_dict = {attr.key: attr for attr in trial_user_attrs}
                for k, v in user_attrs.items():
                    if k in trial_user_attrs_dict:
                        trial_user_attrs_dict[k].value_json = json.dumps(v)
                        session.add(trial_user_attrs_dict[k])
                trial_model.user_attributes.extend(
                    models.TrialUserAttributeModel(key=k, value_json=json.dumps(v))
                    for k, v in user_attrs.items()
                    if k not in trial_user_attrs_dict
                )

            if system_attrs:
                trial_system_attrs = (
                    session.query(models.TrialSystemAttributeModel)
                    .filter(models.TrialSystemAttributeModel.trial_id == trial_id)
                    .all()
                )
                trial_system_attrs_dict = {attr.key: attr for attr in trial_system_attrs}
                for k, v in system_attrs.items():
                    if k in trial_system_attrs_dict:
                        trial_system_attrs_dict[k].value_json = json.dumps(v)
                        session.add(trial_system_attrs_dict[k])
                trial_model.system_attributes.extend(
                    models.TrialSystemAttributeModel(key=k, value_json=json.dumps(v))
                    for k, v in system_attrs.items()
                    if k not in trial_system_attrs_dict
                )

            if intermediate_values:
                trial_intermediate_values = models.TrialIntermediateValueModel.where_trial_id(
                    trial_id, session
                )
                intermediate_values_dict = {v.step: v for v in trial_intermediate_values}
                for s, v in intermediate_values.items():
                    if s in intermediate_values_dict:
                        intermediate_values_dict[s].intermediate_value = v
                        session.add(intermediate_values_dict[s])
                trial_model.intermediate_values.extend(
                    models.TrialIntermediateValueModel(step=s, intermediate_value=v)
                    for s, v in intermediate_values.items()
                    if s not in intermediate_values_dict
                )

            if params and distributions_:
                trial_param = (
                    session.query(models.TrialParamModel)
                    .filter(models.TrialParamModel.trial_id == trial_id)
                    .all()
                )
                trial_param_dict = {attr.param_name: attr for attr in trial_param}
                for name, v in params.items():
                    if name in trial_param_dict:
                        trial_param_dict[
                            name
                        ].distribution_json = distributions.distribution_to_json(
                            distributions_[name]
                        )
                        trial_param_dict[name].param_value = v
                        session.add(trial_param_dict[name])
                trial_model.params.extend(
                    models.TrialParamModel(
                        param_name=param_name,
                        param_value=param_value,
                        distribution_json=distributions.distribution_to_json(
                            distributions_[param_name]
                        ),
                    )
                    for param_name, param_value in params.items()
                    if param_name not in trial_param_dict
                )

            session.add(trial_model)

        return True

    def set_trial_state(self, trial_id: int, state: TrialState) -> bool:

        try:
            with _create_scoped_session(self.scoped_session) as session:
                trial = models.TrialModel.find_by_id(trial_id, session, for_update=True)
                if trial is None:
                    raise KeyError(models.NOT_FOUND_MSG)

                self.check_trial_is_updatable(trial_id, trial.state)

                if state == TrialState.RUNNING and trial.state != TrialState.WAITING:
                    return False

                trial.state = state
                if state.is_finished():
                    trial.datetime_complete = datetime.now()
        except IntegrityError:
            return False
        return True

    def set_trial_param(
        self,
        trial_id: int,
        param_name: str,
        param_value_internal: float,
        distribution: distributions.BaseDistribution,
    ) -> None:

        with _create_scoped_session(self.scoped_session, True) as session:
            self._set_trial_param_without_commit(
                session, trial_id, param_name, param_value_internal, distribution
            )

    def _set_trial_param_without_commit(
        self,
        session: orm.Session,
        trial_id: int,
        param_name: str,
        param_value_internal: float,
        distribution: distributions.BaseDistribution,
    ) -> None:

        trial = models.TrialModel.find_or_raise_by_id(trial_id, session)
        self.check_trial_is_updatable(trial_id, trial.state)

        trial_param = models.TrialParamModel.find_by_trial_and_param_name(
            trial, param_name, session
        )

        if trial_param is not None:
            # Raise error in case distribution is incompatible.
            distributions.check_distribution_compatibility(
                distributions.json_to_distribution(trial_param.distribution_json), distribution
            )

            trial_param.param_value = param_value_internal
            trial_param.distribution_json = distributions.distribution_to_json(distribution)
        else:
            trial_param = models.TrialParamModel(
                trial_id=trial_id,
                param_name=param_name,
                param_value=param_value_internal,
                distribution_json=distributions.distribution_to_json(distribution),
            )

            trial_param.check_and_add(session)

    def _check_and_set_param_distribution(
        self,
        study_id: int,
        trial_id: int,
        param_name: str,
        param_value_internal: float,
        distribution: distributions.BaseDistribution,
    ) -> None:

        with _create_scoped_session(self.scoped_session) as session:
            # Acquire lock.
            #
            # Assume that study exists.
            models.StudyModel.find_by_id(study_id, session, for_update=True)

            models.TrialModel.find_or_raise_by_id(trial_id, session)

            previous_record = (
                session.query(models.TrialParamModel)
                .join(models.TrialModel)
                .filter(models.TrialModel.study_id == study_id)
                .filter(models.TrialParamModel.param_name == param_name)
                .first()
            )
            if previous_record is not None:
                distributions.check_distribution_compatibility(
                    distributions.json_to_distribution(previous_record.distribution_json),
                    distribution,
                )

            session.add(
                models.TrialParamModel(
                    trial_id=trial_id,
                    param_name=param_name,
                    param_value=param_value_internal,
                    distribution_json=distributions.distribution_to_json(distribution),
                )
            )

    def get_trial_param(self, trial_id: int, param_name: str) -> float:

        with _create_scoped_session(self.scoped_session) as session:
            trial = models.TrialModel.find_or_raise_by_id(trial_id, session)
            trial_param = models.TrialParamModel.find_or_raise_by_trial_and_param_name(
                trial, param_name, session
            )

        return trial_param.param_value

    def set_trial_values(self, trial_id: int, values: Sequence[float]) -> None:

        with _create_scoped_session(self.scoped_session) as session:
            trial = models.TrialModel.find_or_raise_by_id(trial_id, session)
            self.check_trial_is_updatable(trial_id, trial.state)
            for objective, v in enumerate(values):
                self._set_trial_value_without_commit(session, trial_id, objective, v)

    def _set_trial_value_without_commit(
        self, session: orm.Session, trial_id: int, objective: int, value: float
    ) -> None:

        trial = models.TrialModel.find_or_raise_by_id(trial_id, session)
        self.check_trial_is_updatable(trial_id, trial.state)

        trial_value = models.TrialValueModel.find_by_trial_and_objective(trial, objective, session)
        if trial_value is None:
            trial_value = models.TrialValueModel(
                trial_id=trial_id, objective=objective, value=value
            )
            session.add(trial_value)
        else:
            trial_value.value = value

    def set_trial_intermediate_value(
        self, trial_id: int, step: int, intermediate_value: float
    ) -> None:

        with _create_scoped_session(self.scoped_session, True) as session:
            self._set_trial_intermediate_value_without_commit(
                session, trial_id, step, intermediate_value
            )

    def _set_trial_intermediate_value_without_commit(
        self,
        session: orm.Session,
        trial_id: int,
        step: int,
        intermediate_value: float,
    ) -> None:

        trial = models.TrialModel.find_or_raise_by_id(trial_id, session)
        self.check_trial_is_updatable(trial_id, trial.state)

        trial_intermediate_value = models.TrialIntermediateValueModel.find_by_trial_and_step(
            trial, step, session
        )
        if trial_intermediate_value is None:
            trial_intermediate_value = models.TrialIntermediateValueModel(
                trial_id=trial_id, step=step, intermediate_value=intermediate_value
            )
            session.add(trial_intermediate_value)
        else:
            trial_intermediate_value.intermediate_value = intermediate_value

    def set_trial_user_attr(self, trial_id: int, key: str, value: Any) -> None:

        with _create_scoped_session(self.scoped_session, True) as session:
            self._set_trial_user_attr_without_commit(session, trial_id, key, value)

    def _set_trial_user_attr_without_commit(
        self, session: orm.Session, trial_id: int, key: str, value: Any
    ) -> None:

        trial = models.TrialModel.find_or_raise_by_id(trial_id, session)
        self.check_trial_is_updatable(trial_id, trial.state)

        attribute = models.TrialUserAttributeModel.find_by_trial_and_key(trial, key, session)
        if attribute is None:
            attribute = models.TrialUserAttributeModel(
                trial_id=trial_id, key=key, value_json=json.dumps(value)
            )
            session.add(attribute)
        else:
            attribute.value_json = json.dumps(value)

    def set_trial_system_attr(self, trial_id: int, key: str, value: Any) -> None:

        with _create_scoped_session(self.scoped_session, True) as session:
            self._set_trial_system_attr_without_commit(session, trial_id, key, value)

    def _set_trial_system_attr_without_commit(
        self, session: orm.Session, trial_id: int, key: str, value: Any
    ) -> None:

        trial = models.TrialModel.find_or_raise_by_id(trial_id, session)
        self.check_trial_is_updatable(trial_id, trial.state)

        attribute = models.TrialSystemAttributeModel.find_by_trial_and_key(trial, key, session)
        if attribute is None:
            attribute = models.TrialSystemAttributeModel(
                trial_id=trial_id, key=key, value_json=json.dumps(value)
            )
            session.add(attribute)
        else:
            attribute.value_json = json.dumps(value)

    def get_trial_number_from_id(self, trial_id: int) -> int:

        trial_number = self.get_trial(trial_id).number
        return trial_number

    def get_trial(self, trial_id: int) -> FrozenTrial:

        with _create_scoped_session(self.scoped_session) as session:
            trial_model = (
                session.query(models.TrialModel)
                .filter(models.TrialModel.trial_id == trial_id)
                .one_or_none()
            )

            if not trial_model:
                raise KeyError("No trial with trial-id {} found.".format(trial_id))

            frozen_trial = self._build_frozen_trial_from_trial_model(trial_model)

        return frozen_trial

    def get_all_trials(
        self,
        study_id: int,
        deepcopy: bool = True,
        states: Optional[Tuple[TrialState, ...]] = None,
    ) -> List[FrozenTrial]:

        trials = self._get_trials(study_id, states, set())

        return copy.deepcopy(trials) if deepcopy else trials

    def _get_trials(
        self,
        study_id: int,
        states: Optional[Tuple[TrialState, ...]],
        excluded_trial_ids: Set[int],
    ) -> List[FrozenTrial]:

        with _create_scoped_session(self.scoped_session) as session:
            # Ensure that the study exists.
            models.StudyModel.find_or_raise_by_id(study_id, session)
            query = session.query(models.TrialModel.trial_id).filter(
                models.TrialModel.study_id == study_id
            )

            if states is not None:
                query = query.filter(models.TrialModel.state.in_(states))

            trial_ids = query.all()

            trial_ids = set(
                trial_id_tuple[0]
                for trial_id_tuple in trial_ids
                if trial_id_tuple[0] not in excluded_trial_ids
            )
            try:
                trial_models = (
                    session.query(models.TrialModel)
                    .options(orm.selectinload(models.TrialModel.params))
                    .options(orm.selectinload(models.TrialModel.values))
                    .options(orm.selectinload(models.TrialModel.user_attributes))
                    .options(orm.selectinload(models.TrialModel.system_attributes))
                    .options(orm.selectinload(models.TrialModel.intermediate_values))
                    .filter(
                        models.TrialModel.trial_id.in_(trial_ids),
                        models.TrialModel.study_id == study_id,
                    )
                    .all()
                )
            except OperationalError as e:
                # Likely exceeding the number of maximum allowed variables using IN.
                # This number differ between database dialects. For SQLite for instance, see
                # https://www.sqlite.org/limits.html and the section describing
                # SQLITE_MAX_VARIABLE_NUMBER.

                _logger.warning(
                    "Caught an error from sqlalchemy: {}. Falling back to a slower alternative. "
                    "".format(str(e))
                )

                trial_models = (
                    session.query(models.TrialModel)
                    .options(orm.selectinload(models.TrialModel.params))
                    .options(orm.selectinload(models.TrialModel.values))
                    .options(orm.selectinload(models.TrialModel.user_attributes))
                    .options(orm.selectinload(models.TrialModel.system_attributes))
                    .options(orm.selectinload(models.TrialModel.intermediate_values))
                    .filter(models.TrialModel.study_id == study_id)
                    .all()
                )
                trial_models = [t for t in trial_models if t.trial_id in trial_ids]

            trials = [self._build_frozen_trial_from_trial_model(trial) for trial in trial_models]

        return trials

    @staticmethod
    def _build_frozen_trial_from_trial_model(trial: models.TrialModel) -> FrozenTrial:

        values: Optional[Sequence[float]]
        if trial.values:
            values = [0 for _ in range(len(trial.values))]
            for value_model in trial.values:
                values[value_model.objective] = value_model.value
        else:
            values = None

        return FrozenTrial(
            number=trial.number,
            state=trial.state,
            value=None,
            values=values,
            datetime_start=trial.datetime_start,
            datetime_complete=trial.datetime_complete,
            params={
                p.param_name: distributions.json_to_distribution(
                    p.distribution_json
                ).to_external_repr(p.param_value)
                for p in trial.params
            },
            distributions={
                p.param_name: distributions.json_to_distribution(p.distribution_json)
                for p in trial.params
            },
            user_attrs={attr.key: json.loads(attr.value_json) for attr in trial.user_attributes},
            system_attrs={
                attr.key: json.loads(attr.value_json) for attr in trial.system_attributes
            },
            intermediate_values={v.step: v.intermediate_value for v in trial.intermediate_values},
            trial_id=trial.trial_id,
        )

    def get_best_trial(self, study_id: int) -> FrozenTrial:

        with _create_scoped_session(self.scoped_session) as session:
            _directions = self.get_study_directions(study_id)
            print(_directions)
            if len(_directions) > 1:
                raise ValueError(
                    "Best trial can be obtained only for single-objective optimization."
                )
            direction = _directions[0]

            if direction == StudyDirection.MAXIMIZE:
                trial = models.TrialModel.find_max_value_trial(study_id, 0, session)
            else:
                trial = models.TrialModel.find_min_value_trial(study_id, 0, session)

        return self.get_trial(trial.trial_id)

    def read_trials_from_remote_storage(self, study_id: int) -> None:
        # Make sure that the given study exists.
        with _create_scoped_session(self.scoped_session) as session:
            models.StudyModel.find_or_raise_by_id(study_id, session)

    @staticmethod
    def _set_default_engine_kwargs_for_mysql(url: str, engine_kwargs: Dict[str, Any]) -> None:

        # Skip if RDB is not MySQL.
        if not url.startswith("mysql"):
            return

        # Do not overwrite value.
        if "pool_pre_ping" in engine_kwargs:
            return

        # If True, the connection pool checks liveness of connections at every checkout.
        # Without this option, trials that take longer than `wait_timeout` may cause connection
        # errors. For further details, please refer to the following document:
        # https://docs.sqlalchemy.org/en/13/core/pooling.html#pool-disconnects-pessimistic
        engine_kwargs["pool_pre_ping"] = True
        _logger.debug("pool_pre_ping=True was set to engine_kwargs to prevent connection timeout.")

    @staticmethod
    def _fill_storage_url_template(template: str) -> str:

        return template.format(SCHEMA_VERSION=models.SCHEMA_VERSION)

    def remove_session(self) -> None:
        """Removes the current session.

        A session is stored in SQLAlchemy's ThreadLocalRegistry for each thread. This method
        closes and removes the session which is associated to the current thread. Particularly,
        under multi-thread use cases, it is important to call this method *from each thread*.
        Otherwise, all sessions and their associated DB connections are destructed by a thread
        that occasionally invoked the garbage collector. By default, it is not allowed to touch
        a SQLite connection from threads other than the thread that created the connection.
        Therefore, we need to explicitly close the connection from each thread.

        """

        self.scoped_session.remove()

    def _finalize(self) -> None:

        # This destructor calls remove_session to explicitly close the DB connection. We need this
        # because DB connections created in SQLAlchemy are not automatically closed by reference
        # counters, so it is not guaranteed that they are released by correct threads (for more
        # information, please see the docstring of remove_session).

        if hasattr(self, "scoped_session"):
            self.remove_session()

    def upgrade(self) -> None:
        """Upgrade the storage schema."""

        self._version_manager.upgrade()

    def get_current_version(self) -> str:
        """Return the schema version currently used by this storage."""

        return self._version_manager.get_current_version()

    def get_head_version(self) -> str:
        """Return the latest schema version."""

        return self._version_manager.get_head_version()

    def get_all_versions(self) -> List[str]:
        """Return the schema version list."""

        return self._version_manager.get_all_versions()


class _VersionManager(object):
    def __init__(self, url: str, engine: Engine, scoped_session: orm.scoped_session) -> None:

        self.url = url
        self.engine = engine
        self.scoped_session = scoped_session
        self._init_version_info_model()
        self._init_alembic()

    def _init_version_info_model(self) -> None:

        with _create_scoped_session(self.scoped_session, True) as session:
            version_info = models.VersionInfoModel.find(session)
            if version_info is not None:
                return

            version_info = models.VersionInfoModel(
                schema_version=models.SCHEMA_VERSION, library_version=version.__version__
            )
            session.add(version_info)

    def _init_alembic(self) -> None:

        logging.getLogger("alembic").setLevel(logging.WARN)

        context = alembic.migration.MigrationContext.configure(self.engine.connect())
        is_initialized = context.get_current_revision() is not None

        if is_initialized:
            # The `alembic_version` table already exists and is not empty.
            return

        if self._is_alembic_supported():
            revision = self.get_head_version()
        else:
            # The storage has been created before alembic is introduced.
            revision = self._get_base_version()

        self._set_alembic_revision(revision)

    def _set_alembic_revision(self, revision: str) -> None:

        context = alembic.migration.MigrationContext.configure(self.engine.connect())
        script = self._create_alembic_script()
        context.stamp(script, revision)

    def check_table_schema_compatibility(self) -> None:

        with _create_scoped_session(self.scoped_session) as session:
            # NOTE: After invocation of `_init_version_info_model` method,
            #       it is ensured that a `VersionInfoModel` entry exists.
            version_info = models.VersionInfoModel.find(session)

        assert version_info is not None

        current_version = self.get_current_version()
        head_version = self.get_head_version()
        if current_version == head_version:
            return

        message = (
            "The runtime optuna version {} is no longer compatible with the table schema "
            "(set up by optuna {}). ".format(version.__version__, version_info.library_version)
        )
        known_versions = self.get_all_versions()
        if current_version in known_versions:
            message += (
                "Please execute `$ optuna storage upgrade --storage $STORAGE_URL` "
                "for upgrading the storage."
            )
        else:
            message += (
                "Please try updating optuna to the latest version by `$ pip install -U optuna`."
            )

        raise RuntimeError(message)

    def get_current_version(self) -> str:

        context = alembic.migration.MigrationContext.configure(self.engine.connect())
        version = context.get_current_revision()
        assert version is not None

        return version

    def get_head_version(self) -> str:

        script = self._create_alembic_script()
        return script.get_current_head()

    def _get_base_version(self) -> str:

        script = self._create_alembic_script()
        return script.get_base()

    def get_all_versions(self) -> List[str]:

        script = self._create_alembic_script()
        return [r.revision for r in script.walk_revisions()]

    def upgrade(self) -> None:

        config = self._create_alembic_config()
        alembic.command.upgrade(config, "head")

    def _is_alembic_supported(self) -> bool:

        with _create_scoped_session(self.scoped_session) as session:
            version_info = models.VersionInfoModel.find(session)

        if version_info is None:
            # `None` means this storage was created just now.
            return True

        return version_info.schema_version == models.SCHEMA_VERSION

    def _create_alembic_script(self) -> alembic.script.ScriptDirectory:

        config = self._create_alembic_config()
        script = alembic.script.ScriptDirectory.from_config(config)
        return script

    def _create_alembic_config(self) -> alembic.config.Config:

        alembic_dir = os.path.join(os.path.dirname(__file__), "alembic")

        config = alembic.config.Config(os.path.join(os.path.dirname(__file__), "alembic.ini"))
        config.set_main_option("script_location", escape_alembic_config_value(alembic_dir))
        config.set_main_option("sqlalchemy.url", escape_alembic_config_value(self.url))
        return config


def escape_alembic_config_value(value: str) -> str:

    # We must escape '%' in a value string because the character
    # is regarded as the trigger of variable expansion.
    # Please see the documentation of `configparser.BasicInterpolation` for more details.
    return value.replace("%", "%%")<|MERGE_RESOLUTION|>--- conflicted
+++ resolved
@@ -241,7 +241,6 @@
                     )
                 )
 
-<<<<<<< HEAD
             for objective, d in enumerate(directions):
                 direction_model = models.StudyDirectionModel.find_by_study_and_objective(
                     study, objective, session
@@ -253,9 +252,6 @@
                     session.add(direction_model)
                 else:
                     direction_model.direction = d
-=======
-            current_direction_model.direction = direction
->>>>>>> 558c9478
 
     def set_study_user_attr(self, study_id: int, key: str, value: Any) -> None:
 
@@ -653,22 +649,7 @@
             if datetime_complete:
                 trial_model.datetime_complete = datetime_complete
 
-<<<<<<< HEAD
             if values is not None:
-                trial_values = (
-                    session.query(models.TrialValueModel)
-                    .filter(models.TrialValueModel.trial_id == trial_id)
-                    .all()
-                )
-                trial_values_dict = {v.objective: v for v in trial_values}
-                for objective, v in enumerate(values):
-                    if objective in trial_values_dict:
-                        trial_values_dict[objective].value = v
-                        session.add(trial_values_dict[objective])
-                    else:
-=======
-            if value is not None:
-                values = [value]
                 trial_values = models.TrialValueModel.where_trial_id(trial_id, session)
                 if len(trial_values) > 0:
                     for objective in range(len(values)):
@@ -676,7 +657,6 @@
                         session.add(trial_values[objective])
                 else:
                     for objective in range(len(values)):
->>>>>>> 558c9478
                         trial_model.values.extend(
                             [models.TrialValueModel(objective=objective, value=values[objective])]
                         )
