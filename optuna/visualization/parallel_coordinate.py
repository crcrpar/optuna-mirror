from collections import defaultdict

from optuna.logging import get_logger
from optuna.structs import StudyDirection
from optuna.structs import TrialState
from optuna.study import Study
from optuna.visualization.utils import _check_plotly_availability
from optuna.visualization.utils import is_available

from typing import Any
from typing import DefaultDict
from typing import Dict
from typing import List
from typing import Optional

if is_available():
    from optuna.visualization.plotly_imports import go

logger = get_logger(__name__)


def plot_parallel_coordinate(study: Study, params: Optional[List[str]] = None) -> "go.Figure":
    """Plot the high-dimentional parameter relationships in a study.

    Note that, If a parameter contains missing values, a trial with missing values is not plotted.

    Example:

        The following code snippet shows how to plot the high-dimentional parameter relationships.

        .. testcode::

            import optuna

            def objective(trial):
                x = trial.suggest_uniform('x', -100, 100)
                y = trial.suggest_categorical('y', [-1, 0, 1])
                return x ** 2 + y

            study = optuna.create_study()
            study.optimize(objective, n_trials=10)

            optuna.visualization.plot_parallel_coordinate(study, params=['x', 'y'])

        .. raw:: html

            <iframe src="../_static/plot_parallel_coordinate.html"
             width="100%" height="500px" frameborder="0">
            </iframe>

    Args:
        study:
            A :class:`~optuna.study.Study` object whose trials are plotted for their objective
            values.
        params:
            Parameter list to visualize. The default is all parameters.

    Returns:
        A :class:`plotly.graph_objs.Figure` object.
    """

    _check_plotly_availability()
    return _get_parallel_coordinate_plot(study, params)


def _get_parallel_coordinate_plot(study: Study, params: Optional[List[str]] = None) -> "go.Figure":

    layout = go.Layout(title="Parallel Coordinate Plot",)

    trials = [trial for trial in study.trials if trial.state == TrialState.COMPLETE]

    if len(trials) == 0:
        logger.warning("Your study does not have any completed trials.")
        return go.Figure(data=[], layout=layout)

    all_params = {p_name for t in trials for p_name in t.params.keys()}
    if params is not None:
        for input_p_name in params:
            if input_p_name not in all_params:
                ValueError("Parameter {} does not exist in your study.".format(input_p_name))
        all_params = set(params)
    sorted_params = sorted(list(all_params))

    dims = [
        {
            "label": "Objective Value",
            "values": tuple([t.value for t in trials]),
            "range": (min([t.value for t in trials]), max([t.value for t in trials])),
        }
    ]  # type: List[Dict[str, Any]]
<<<<<<< HEAD
=======

>>>>>>> 3075a1cf
    for p_name in sorted_params:
        values = []
        for t in trials:
            if p_name in t.params:
                values.append(t.params[p_name])
        is_categorical = False
        try:
            tuple(map(float, values))
        except (TypeError, ValueError):
            vocab = defaultdict(lambda: len(vocab))  # type: DefaultDict[str, int]
            values = [vocab[v] for v in values]
            is_categorical = True
<<<<<<< HEAD
        dim = {"label": p_name, "values": tuple(values), "range": (min(values), max(values))}
=======
        dim = {
            "label": p_name if len(p_name) < 20 else "{}...".format(p_name[:17]),
            "values": tuple(values),
            "range": (min(values), max(values)),
        }  # type: Dict[str, object]
>>>>>>> 3075a1cf
        if is_categorical:
            dim["tickvals"] = list(range(len(vocab)))
            dim["ticktext"] = list(sorted(vocab.items(), key=lambda x: x[1]))
        dims.append(dim)

    traces = [
        go.Parcoords(
            dimensions=dims,
            labelangle=30,
            labelside="bottom",
            line={
                "color": dims[0]["values"],
                "colorscale": "blues",
                "colorbar": {"title": "Objective Value"},
                "showscale": True,
                "reversescale": study.direction == StudyDirection.MINIMIZE,
            },
        )
    ]

    figure = go.Figure(data=traces, layout=layout)

    return figure<|MERGE_RESOLUTION|>--- conflicted
+++ resolved
@@ -88,10 +88,6 @@
             "range": (min([t.value for t in trials]), max([t.value for t in trials])),
         }
     ]  # type: List[Dict[str, Any]]
-<<<<<<< HEAD
-=======
-
->>>>>>> 3075a1cf
     for p_name in sorted_params:
         values = []
         for t in trials:
@@ -104,15 +100,7 @@
             vocab = defaultdict(lambda: len(vocab))  # type: DefaultDict[str, int]
             values = [vocab[v] for v in values]
             is_categorical = True
-<<<<<<< HEAD
         dim = {"label": p_name, "values": tuple(values), "range": (min(values), max(values))}
-=======
-        dim = {
-            "label": p_name if len(p_name) < 20 else "{}...".format(p_name[:17]),
-            "values": tuple(values),
-            "range": (min(values), max(values)),
-        }  # type: Dict[str, object]
->>>>>>> 3075a1cf
         if is_categorical:
             dim["tickvals"] = list(range(len(vocab)))
             dim["ticktext"] = list(sorted(vocab.items(), key=lambda x: x[1]))
