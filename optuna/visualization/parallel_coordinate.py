from collections import defaultdict
from typing import Any
from typing import DefaultDict
from typing import Dict
from typing import List
from typing import Optional

from optuna.logging import get_logger
from optuna.structs import StudyDirection
from optuna.structs import TrialState
from optuna.study import Study
from optuna.visualization.utils import _check_plotly_availability
from optuna.visualization.utils import is_available

if is_available():
    from optuna.visualization.plotly_imports import go

logger = get_logger(__name__)


def plot_parallel_coordinate(study: Study, params: Optional[List[str]] = None) -> "go.Figure":
    """Plot the high-dimentional parameter relationships in a study.

    Note that, If a parameter contains missing values, a trial with missing values is not plotted.

    Example:

        The following code snippet shows how to plot the high-dimentional parameter relationships.

        .. testcode::

            import optuna

            def objective(trial):
                x = trial.suggest_uniform('x', -100, 100)
                y = trial.suggest_categorical('y', [-1, 0, 1])
                return x ** 2 + y

            study = optuna.create_study()
            study.optimize(objective, n_trials=10)

            optuna.visualization.plot_parallel_coordinate(study, params=['x', 'y'])

        .. raw:: html

            <iframe src="../_static/plot_parallel_coordinate.html"
             width="100%" height="500px" frameborder="0">
            </iframe>

    Args:
        study:
            A :class:`~optuna.study.Study` object whose trials are plotted for their objective
            values.
        params:
            Parameter list to visualize. The default is all parameters.

    Returns:
        A :class:`plotly.graph_objs.Figure` object.
    """

    _check_plotly_availability()
    return _get_parallel_coordinate_plot(study, params)


def _get_parallel_coordinate_plot(study: Study, params: Optional[List[str]] = None) -> "go.Figure":

    layout = go.Layout(title="Parallel Coordinate Plot",)

    trials = [trial for trial in study.trials if trial.state == TrialState.COMPLETE]

    if len(trials) == 0:
        logger.warning("Your study does not have any completed trials.")
        return go.Figure(data=[], layout=layout)

    all_params = {p_name for t in trials for p_name in t.params.keys()}
    if params is not None:
        for input_p_name in params:
            if input_p_name not in all_params:
                ValueError("Parameter {} does not exist in your study.".format(input_p_name))
        all_params = set(params)
    sorted_params = sorted(list(all_params))

    dims = [
        {
            "label": "Objective Value",
            "values": tuple([t.value for t in trials]),
            "range": (min([t.value for t in trials]), max([t.value for t in trials])),
        }
<<<<<<< HEAD
    ]
=======
    ]  # type: List[Dict[str, Any]]
>>>>>>> 1441d6b4
    for p_name in sorted_params:
        values = []
        for t in trials:
            if p_name in t.params:
                values.append(t.params[p_name])
        is_categorical = False
        try:
            tuple(map(float, values))
        except (TypeError, ValueError):
            vocab = defaultdict(lambda: len(vocab))  # type: DefaultDict[str, int]
            values = [vocab[v] for v in values]
            is_categorical = True
<<<<<<< HEAD
        dim = {"label": p_name, "values": tuple(values), "range": (min(values), max(values))}
=======
        dim = {
            "label": p_name if len(p_name) < 20 else "{}...".format(p_name[:17]),
            "values": tuple(values),
            "range": (min(values), max(values)),
        }
>>>>>>> 1441d6b4
        if is_categorical:
            dim["tickvals"] = list(range(len(vocab)))
            dim["ticktext"] = list(sorted(vocab.items(), key=lambda x: x[1]))
        dims.append(dim)

    traces = [
        go.Parcoords(
            dimensions=dims,
            labelangle=30,
            labelside="bottom",
            line={
                "color": dims[0]["values"],
                "colorscale": "blues",
                "colorbar": {"title": "Objective Value"},
                "showscale": True,
                "reversescale": study.direction == StudyDirection.MINIMIZE,
            },
        )
    ]

    figure = go.Figure(data=traces, layout=layout)

    return figure<|MERGE_RESOLUTION|>--- conflicted
+++ resolved
@@ -86,11 +86,7 @@
             "values": tuple([t.value for t in trials]),
             "range": (min([t.value for t in trials]), max([t.value for t in trials])),
         }
-<<<<<<< HEAD
-    ]
-=======
     ]  # type: List[Dict[str, Any]]
->>>>>>> 1441d6b4
     for p_name in sorted_params:
         values = []
         for t in trials:
@@ -103,15 +99,11 @@
             vocab = defaultdict(lambda: len(vocab))  # type: DefaultDict[str, int]
             values = [vocab[v] for v in values]
             is_categorical = True
-<<<<<<< HEAD
-        dim = {"label": p_name, "values": tuple(values), "range": (min(values), max(values))}
-=======
         dim = {
             "label": p_name if len(p_name) < 20 else "{}...".format(p_name[:17]),
             "values": tuple(values),
             "range": (min(values), max(values)),
         }
->>>>>>> 1441d6b4
         if is_categorical:
             dim["tickvals"] = list(range(len(vocab)))
             dim["ticktext"] = list(sorted(vocab.items(), key=lambda x: x[1]))
